--- conflicted
+++ resolved
@@ -72,19 +72,11 @@
     strategy:
       matrix:
         include:
-<<<<<<< HEAD
-         #- docker_file: docker/Dockerfile.manylinux_2_28_ARM64
-         #  name: manylinux-arm
-         #  arch: linux/arm64
-          - docker_file: docker/Dockerfile.manylinux_2_28_X64
-            name: manylinux-x86
-=======
          # - docker_file: docker/Dockerfile.manylinux_2_28_ARM64
          #   name: manylinux-arm
          #   arch: linux/arm64
          - docker_file: docker/Dockerfile.manylinux_2_28_X64
            name: manylinux-x86
->>>>>>> 5b1dfbef
 
     steps:
       - uses: actions/checkout@v4
@@ -128,11 +120,7 @@
       - name: Upload sdist
         uses: actions/upload-artifact@v4
         with:
-<<<<<<< HEAD
           name: wheels-sdist
-=======
-          name: dist
->>>>>>> 5b1dfbef
           path: dist
 
   release:
